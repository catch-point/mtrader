--- conflicted
+++ resolved
@@ -106,17 +106,12 @@
 config.options = function(name, value) {
     var jpath = _.isArray(name) ? name : _.isUndefined(name) ? [] : name.split('.');
     if (_.isUndefined(value)) {
-        return get(merge({}, session, config.opts()), jpath);
+        return get(session, jpath);
     } else if (assign(session, jpath, value)) {
         listeners.forEach(listener => listener(name, value));
     }
 };
 
-<<<<<<< HEAD
-config.save = function(filename) {
-    var file = path.resolve(config('prefix'), 'etc', filename + '.json');
-    writeConfigFile(file, _.omit(session, _.isNull));
-=======
 config.list = function() {
     var dir = path.resolve(config('prefix'), 'etc');
     try {
@@ -127,7 +122,6 @@
     return fs.readdirSync(dir)
         .filter(name => name != 'ptrading.json' && name.indexOf('.json') == name.length - '.json'.length)
         .map(name => name.substring(0, name.length - '.json'.length));
->>>>>>> 3ff97acb
 };
 
 config.save = function(name) {
