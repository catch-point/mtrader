#!/usr/bin/env node
// vim: set filetype=javascript:
// ptrading-collect.js
/*
 *  Copyright (c) 2017 James Leigh, Some Rights Reserved
 *
 *  Redistribution and use in source and binary forms, with or without
 *  modification, are permitted provided that the following conditions are met:
 *
 *  1. Redistributions of source code must retain the above copyright notice,
 *  this list of conditions and the following disclaimer.
 *
 *  2. Redistributions in binary form must reproduce the above copyright
 *  notice, this list of conditions and the following disclaimer in the
 *  documentation and/or other materials provided with the distribution.
 *
 *  3. Neither the name of the copyright holder nor the names of its
 *  contributors may be used to endorse or promote products derived from this
 *  software without specific prior written permission.
 *
 *  THIS SOFTWARE IS PROVIDED BY THE COPYRIGHT HOLDERS AND CONTRIBUTORS "AS IS"
 *  AND ANY EXPRESS OR IMPLIED WARRANTIES, INCLUDING, BUT NOT LIMITED TO, THE
 *  IMPLIED WARRANTIES OF MERCHANTABILITY AND FITNESS FOR A PARTICULAR PURPOSE
 *  ARE DISCLAIMED. IN NO EVENT SHALL THE COPYRIGHT HOLDER OR CONTRIBUTORS BE
 *  LIABLE FOR ANY DIRECT, INDIRECT, INCIDENTAL, SPECIAL, EXEMPLARY, OR
 *  CONSEQUENTIAL DAMAGES (INCLUDING, BUT NOT LIMITED TO, PROCUREMENT OF
 *  SUBSTITUTE GOODS OR SERVICES; LOSS OF USE, DATA, OR PROFITS; OR BUSINESS
 *  INTERRUPTION) HOWEVER CAUSED AND ON ANY THEORY OF LIABILITY, WHETHER IN
 *  CONTRACT, STRICT LIABILITY, OR TORT (INCLUDING NEGLIGENCE OR OTHERWISE)
 *  ARISING IN ANY WAY OUT OF THE USE OF THIS SOFTWARE, EVEN IF ADVISED OF THE
 *  POSSIBILITY OF SUCH DAMAGE.
 */

var os = require('os');
const _ = require('underscore');
const moment = require('moment-timezone');
const commander = require('commander');
const logger = require('./logger.js');
const tabular = require('./tabular.js');
const replyTo = require('./ipc-promise-reply.js');
const config = require('./ptrading-config.js');
const Collect = require('./collect.js');
const expect = require('chai').expect;
const rolling = require('./rolling-functions.js');

function usage(command) {
    return command.version(require('../package.json').version)
        .description("Collects historic portfolio data")
<<<<<<< HEAD
        .usage('[date] [options]')
=======
        .usage('[identifier] [options]')
>>>>>>> 3ff97acb
        .option('-v, --verbose', "Include more information about what the system is doing")
        .option('-s, --silent', "Include less information about what the system is doing")
        .option('--debug', "Include details about what the system is working on")
        .option('--prefix <dirname>', "Path where the program files are stored")
        .option('--load <identifier>', "Read the given session settings")
        .option('--begin <dateTime>', "ISO dateTime of the starting point")
        .option('--end <dateTime>', "ISO dateTime of the ending point")
        .option('--pad-begin <number>', "Number of bars before begin dateTime")
        .option('--pad-end <number>', "Number of bars after end dateTime")
        .option('--portfolio <list>', "Comma separated list of <symbol>.<exchange> to search")
        .option('--columns <list>', "Comma separated list of columns (such as day.close)")
        .option('--retain <expression>', "Conditional expression that must evaluate to a non-zero to be retained in the result")
        .option('--precedence <expression>', "Indicates the order in which securities should be checked fore inclusion in the result")
        .option('--output <file>', "CSV file to write the result into")
        .option('--reverse', "Reverse the order of the rows")
        .option('--transpose', "Swap the columns and rows");
}

<<<<<<< HEAD
if (require.main === module) {
    var program = usage(commander).parse(process.argv);
    if (program.args.length) {
        Promise.resolve(program.args).then(args => {
            return collect(readBegin(args.join(' '), config.options()));
        }).then(result => tabular(result))
          .catch(err => logger.error(err, err.stack))
          .then(() => quote.close());
    } else {
        program.help();
    }
=======
if (process.send) {
    var parent = replyTo(process).handle('collect', payload => {
        return collect()(payload);
    });
    var collect = _.once(() => Collect(function(options) {
        return parent.request('quote', options);
    }));
    process.on('disconnect', () => collect().close());
>>>>>>> 3ff97acb
} else {
    var quote = require('./ptrading-quote.js');
    var collect = Collect(quote);
    var program = require.main === module ?
        usage(commander).parse(process.argv) : usage(new commander.Command());
    var workers = commander.workers || os.cpus().length;
    var children = _.range(workers).map(() => {
        return replyTo(config.fork(module.filename, program)).handle('quote', payload => {
            return quote(payload);
        });
    });
    var seq = 0;
    module.exports = function(options) {
        var duration = options.duration && moment.duration(options.duration);
        var begin = moment(options.begin);
        var end = moment(options.end);
        if (duration && duration.asMilliseconds()<=0) throw Error("Invalid duration: " + options.duration);
        if (!begin.isValid()) throw Error("Invalid begin date: " + options.begin);
        if (!end.isValid()) throw Error("Invalid end date: " + options.end);
        var segments = [options.begin];
        if (duration) {
            begin.add(duration);
            while (begin.isBefore(end)) {
                segments.push(begin.format());
                begin.add(duration);
            }
        }
        var optionset = segments.map((segment, i, segments) => {
            if (i === 0 && i == segments.length -1) return options;
            else if (i === 0) return _.defaults({
                begin: options.begin, end: segments[i+1],
                pad_begin: options.pad_begin, pad_end: 0
            }, options);
            else if (i < segments.length -1) return _.defaults({
                begin: segment, end: segments[i+1],
                pad_begin: 0, pad_end: 0
            }, options);
            else return _.defaults({
                begin: segment, end: options.end,
                pad_begin: 0, pad_end: options.pad_end
            }, options);
        });
        var promises = optionset.reduce((promises, options, i) => {
            var wait = i < workers ? Promise.resolve() : promises[i - workers];
            promises.push(wait.then(() => {
                return children[seq++ % workers].request('collect', options);
            }));
            return promises;
        }, []);
        return Promise.all(promises).then(dataset => {
            return _.flatten(dataset, true);
        });
    };
    module.exports.close = function() {
        children.forEach(child => child.disconnect());
        return quote.close();
    };
    module.exports.shell = shell.bind(this, program.description(), module.exports);
    if (require.main === module) {
        var name = program.args.join(' ');
        var read = name ? config.read(name) : {};
        if (!read) throw Error("Could not read " + name + " settings");
        var options = _.defaults(read, config.opts(), config.options());
        module.exports(options).then(result => tabular(result))
          .catch(err => logger.error(err, err.stack))
          .then(() => module.exports.close());
    }
}

<<<<<<< HEAD
function shell(desc, app) {
    app.cmd('collect :begin([\\d\\-:+.WTZ]+)?', desc, (cmd, sh, cb) => {
        var options = readBegin(cmd.params.begin, config.options());
        collect(options).then(result => tabular(result)).then(() => sh.prompt(), cb);
=======
function shell(desc, collect, app) {
    app.on('quit', () => collect.close());
    app.on('exit', () => collect.close());
    app.cmd('collect', desc, (cmd, sh, cb) => {
        collect(config.options()).then(result => tabular(result)).then(() => sh.prompt(), cb);
    });
    app.cmd("collect :name([a-zA-Z0-9\\-._!\\$'\\(\\)\\+,;=\\[\\]@ ]+)", desc, (cmd, sh, cb) => {
        var read = config.read(cmd.params.name);
        if (!read) throw Error("Could not read " + name + " settings");
        collect(_.defaults(read, config.options()))
            .then(result => tabular(result)).then(() => sh.prompt(), cb);
>>>>>>> 3ff97acb
    });
    _.forEach(rolling.functions, (fn, name) => {
        help(app, name, functionHelp(name, fn));
    });
// help
help(app, 'collect', `
  Usage: collect :name

  ${desc}

    :name
      Uses the values from the named stored session to override the values of
      the current session.

  See also:
    help begin  
    help end  
    help pad_begin  
    help pad_end  
    help pad_leading  
    help duration  
    help columns  
    help retain  
    help precedence  
    help output  
    help reverse  
`);
help(app, 'pad_leading', `
  Usage: set pad_leading 0  

  Sets the number of additional rows to to compute as a warmup, but not included in the result
`);
help(app, 'duration', `
  Usage: set duration P1Y  

  Sets the duration that collect should run before resetting any preceeding values
`);
help(app, 'precedence', `
  Usage: set precedence :expression

  The order that securities should be checked for inclusion in the result.
  A comma separated list of expressions can be provided and each may be
  wrapped in a DESC function to indicate the order should be reversed.

  See also:
    help expression  
    help common-functions  
    help lookback-functions  
    help indicator-functions  
    help rolling-functions  
    help LEADING  
    help DESC  
    help ASC  
`);
help(app, 'rolling-functions', `
  Aggregate functions may read already retained securities and the proposed security values.

  ${listFunctions(rolling.functions)}
`);
help(app, 'DESC', `
  Usage: DESC(expression)  

  Indicates the expression order should be reversed
`);
help(app, 'ASC', `
  Usage: ASC(expression)  

  Indicates the expression order should not be reversed
`);
}

function functionHelp(name, fn) {
    var source = fn.toString();
    var m = source.match(/^[^(]*\(([^)]*)\)/);
    var args = _.isString(fn.args) ? fn.args : _.property(1)(m) || '';
    var usage = ['\n', '  Usage: ', name, '(', args, ')', '  \n'].join('');
    var body = source.replace(/[^\{]*\{([\s\S]*)\}[^}]*/,'$1');
    var desc = fn.description ? '\n  ' + wrap(fn.description, 2, 80) + '\n' : body;
    var seeAlso = fn.seeAlso ? '\n  See also:\n' + fn.seeAlso.map(name => {
        return '    help ' + name + '  ';
    }).join('\n') + '\n' : '';
    return usage + desc + seeAlso;
}

function listFunctions(functions) {
    var buf = ['The following functions are available:\n'];
    var indent = _.reduce(functions, (max, fn, name) => Math.max(max, name.length), 0) + 8;
    var pad = _.range(indent - 6).map(i => " ").join('');
    _.forEach(functions, (fn, name) => {
        buf.push("      ");
        buf.push(name);
        buf.push(pad.substring(Math.min(name.length,indent - 5)));
        var source = fn.toString();
        var m = source.match(/^[^(]*\(\s*opt\w*\s*,\s*([^)]*)\)/) ||
            source.match(/^[^(]*\(([^)]*)\)/);
        var args = fn.args || _.property(1)(m) || '';
        var desc = fn.description || name + '(' + args + ')';
        buf.push(wrap(desc, indent, 80));
        buf.push('\n');
    });
    return buf.join('');
}

function wrap(desc, indent, len) {
    var buf = [];
    if (desc && desc.length < len - indent) {
        buf.push(desc);
    } else if (desc) {
        var width = len - indent;
        var remain = desc.trim();
        while (remain) {
            var idx = remain.lastIndexOf(' ', width);
            if (idx <= 0) idx = remain.indexOf(' ', width);
            if (idx <= 0 || remain.length < width) idx = remain.length;
            buf.push(remain.substring(0, idx));
            remain = remain.substring(idx +1);
            if (remain) buf.push('\n' + _.range(indent).map(i => " ").join(''));
        }
    }
    return buf.join('');
}

function help(app, cmd, usage) {
    app.cmd('help ' + cmd, (cmd, sh, cb) => {
        usage.split('\n').forEach(line => {
            if (~line.indexOf(' :')) {
                sh.cyan(line).ln();
            } else if (~line.indexOf(' ')) {
                sh.cyan(line.substring(0, line.lastIndexOf('  '))).white(line.substring(line.lastIndexOf('  '))).ln();
            } else {
                sh.white(line).ln();
            }
        });
        sh.prompt();
    });
}<|MERGE_RESOLUTION|>--- conflicted
+++ resolved
@@ -46,11 +46,7 @@
 function usage(command) {
     return command.version(require('../package.json').version)
         .description("Collects historic portfolio data")
-<<<<<<< HEAD
-        .usage('[date] [options]')
-=======
         .usage('[identifier] [options]')
->>>>>>> 3ff97acb
         .option('-v, --verbose', "Include more information about what the system is doing")
         .option('-s, --silent', "Include less information about what the system is doing")
         .option('--debug', "Include details about what the system is working on")
@@ -69,19 +65,6 @@
         .option('--transpose', "Swap the columns and rows");
 }
 
-<<<<<<< HEAD
-if (require.main === module) {
-    var program = usage(commander).parse(process.argv);
-    if (program.args.length) {
-        Promise.resolve(program.args).then(args => {
-            return collect(readBegin(args.join(' '), config.options()));
-        }).then(result => tabular(result))
-          .catch(err => logger.error(err, err.stack))
-          .then(() => quote.close());
-    } else {
-        program.help();
-    }
-=======
 if (process.send) {
     var parent = replyTo(process).handle('collect', payload => {
         return collect()(payload);
@@ -90,7 +73,6 @@
         return parent.request('quote', options);
     }));
     process.on('disconnect', () => collect().close());
->>>>>>> 3ff97acb
 } else {
     var quote = require('./ptrading-quote.js');
     var collect = Collect(quote);
@@ -160,12 +142,6 @@
     }
 }
 
-<<<<<<< HEAD
-function shell(desc, app) {
-    app.cmd('collect :begin([\\d\\-:+.WTZ]+)?', desc, (cmd, sh, cb) => {
-        var options = readBegin(cmd.params.begin, config.options());
-        collect(options).then(result => tabular(result)).then(() => sh.prompt(), cb);
-=======
 function shell(desc, collect, app) {
     app.on('quit', () => collect.close());
     app.on('exit', () => collect.close());
@@ -177,7 +153,6 @@
         if (!read) throw Error("Could not read " + name + " settings");
         collect(_.defaults(read, config.options()))
             .then(result => tabular(result)).then(() => sh.prompt(), cb);
->>>>>>> 3ff97acb
     });
     _.forEach(rolling.functions, (fn, name) => {
         help(app, name, functionHelp(name, fn));
